--- conflicted
+++ resolved
@@ -143,188 +143,6 @@
 
       <div className="grid grid-cols-1 xl:grid-cols-2 gap-4 sm:gap-6">
         {/* Booking Form */}
-<<<<<<< HEAD
-        <Card>
-          <CardHeader>
-            <CardTitle className="flex items-center space-x-2">
-              <Calendar className="h-5 w-5" />
-              <span>Appointment Details</span>
-            </CardTitle>
-          </CardHeader>
-          <CardContent className="space-y-4">
-            {/* Date Selection */}
-            <div className="space-y-2">
-              <Label htmlFor="date" className="text-sm font-medium">Select Date</Label>
-              <div className="relative">
-                <Calendar className="absolute left-3 top-1/2 transform -translate-y-1/2 h-4 w-4 text-muted-foreground" />
-                <Input
-                  id="date"
-                  type="date"
-                  value={selectedDate}
-                  onChange={(e) => {
-                    if (process.env.NODE_ENV === 'development') {
-                      console.log('Date selected:', e.target.value);
-                    }
-                    setSelectedDate(e.target.value);
-                  }}
-                  min={new Date().toISOString().split("T")[0]}
-                  className="pl-10"
-                />
-              </div>
-              {selectedDate && (
-                <p className="text-xs text-muted-foreground">
-                  Selected: {new Date(selectedDate).toLocaleDateString('en-US', { 
-                    weekday: 'long', 
-                    year: 'numeric', 
-                    month: 'long', 
-                    day: 'numeric' 
-                  })}
-                </p>
-              )}
-            </div>
-
-            {/* Guruji Selection */}
-            <div className="space-y-2">
-              <Label htmlFor="guruji" className="text-sm font-medium">Select Guruji</Label>
-              <Select value={selectedGuruji} onValueChange={setSelectedGuruji}>
-                <SelectTrigger className="!h-16 ">
-                  <SelectValue placeholder="Choose a guruji for consultation" />
-                </SelectTrigger>
-                <SelectContent className="rounded-xl">
-                  {gurujisLoading ? (
-                    <SelectItem value="loading" disabled>
-                      <div className="flex items-center space-x-2">
-                        <Loader2 className="h-4 w-4 animate-spin" />
-                        <span>Loading gurujis...</span>
-                      </div>
-                    </SelectItem>
-                  ) : getAvailableGurujisList().length === 0 ? (
-                    <SelectItem value="no-gurujis" disabled>
-                      <div className="flex items-center space-x-2">
-                        <AlertCircle className="h-4 w-4" />
-                        <span>No gurujis available</span>
-                      </div>
-                    </SelectItem>
-                  ) : (
-                    getAvailableGurujisList().map((guruji) => (
-                      <SelectItem key={guruji.id} value={guruji.id} className="py-3">
-                        <div className="flex items-center space-x-3">
-                          <div className="w-8 h-8 bg-primary/10 rounded-full flex items-center justify-center">
-                            <User className="h-4 w-4 text-primary" />
-                          </div>
-                          <div className="flex-1">
-                            <div className="font-medium">{guruji.name}</div>
-                            <div className="text-xs text-muted-foreground">
-                              {typeof guruji.specialization === "string"
-                                ? guruji.specialization
-                                : "General Consultation"}
-                            </div>
-                          </div>
-                          <div className="w-2 h-2 bg-green-500 rounded-full"></div>
-                        </div>
-                      </SelectItem>
-                    ))
-                  )}
-                </SelectContent>
-              </Select>
-              {selectedGuruji && (
-                <p className="text-xs text-muted-foreground">
-                  Selected: {gurujis.find(g => g.id === selectedGuruji)?.name}
-                </p>
-              )}
-            </div>
-
-            {/* Time Selection */}
-            <div className="space-y-2">
-              <Label htmlFor="time" className="text-sm font-medium">Select Time Slot</Label>
-              {!selectedDate ? (
-                <div className="p-4 border-2 border-dashed border-muted-foreground/25 rounded-xl text-center">
-                  <Clock className="h-8 w-8 mx-auto text-muted-foreground/50 mb-2" />
-                  <p className="text-sm text-muted-foreground">Please select a date first</p>
-                </div>
-              ) : availabilityLoading ? (
-                <div className="p-4 border rounded-xl text-center">
-                  <Loader2 className="h-6 w-6 mx-auto animate-spin text-primary mb-2" />
-                  <p className="text-sm text-muted-foreground">Loading available time slots...</p>
-                </div>
-              ) : availabilityError ? (
-                <div className="p-4 border border-destructive/50 rounded-xl text-center bg-destructive/5">
-                  <AlertCircle className="h-6 w-6 mx-auto text-destructive mb-2" />
-                  <p className="text-sm text-destructive">Error loading time slots</p>
-                </div>
-              ) : getAvailableTimeSlots().length === 0 ? (
-                <div className="p-4 border border-muted-foreground/25 rounded-xl text-center">
-                  <Clock className="h-6 w-6 mx-auto text-muted-foreground/50 mb-2" />
-                  <p className="text-sm text-muted-foreground">No available slots for this date</p>
-                </div>
-              ) : (
-                <Select value={selectedTime} onValueChange={setSelectedTime}>
-                  <SelectTrigger className="h-12">
-                    <SelectValue placeholder="Choose a time slot" />
-                  </SelectTrigger>
-                  <SelectContent className="rounded-xl">
-                    {getAvailableTimeSlots().map((slot) => (
-                      <SelectItem key={slot.time} value={slot.time} className="py-3">
-                        <div className="flex items-center space-x-3">
-                          <Clock className="h-4 w-4 text-primary" />
-                          <span className="font-medium">{slot.time}</span>
-                        </div>
-                      </SelectItem>
-                    ))}
-                  </SelectContent>
-                </Select>
-              )}
-              {selectedDate && !availabilityLoading && getAvailableTimeSlots().length > 0 && (
-                <p className="text-xs text-muted-foreground">
-                  {getAvailableTimeSlots().length} available slots for {new Date(selectedDate).toLocaleDateString()}
-                </p>
-              )}
-            </div>
-
-            {/* Reason */}
-            <div className="space-y-2">
-              <Label htmlFor="reason" className="text-sm font-medium">Reason for Consultation</Label>
-              <Textarea
-                id="reason"
-                placeholder="Please describe your symptoms, concerns, or reason for consultation..."
-                value={reason}
-                onChange={(e) => setReason(e.target.value)}
-                rows={4}
-                className="resize-none"
-              />
-              <p className="text-xs text-muted-foreground">
-                {reason.length}/500 characters
-              </p>
-            </div>
-
-            {/* Book Button */}
-            <Button
-              onClick={handleBookAppointment}
-              disabled={
-                booking ||
-                !selectedDate ||
-                !selectedTime ||
-                !selectedGuruji ||
-                !reason.trim()
-              }
-              className="w-full h-12 text-base font-medium"
-              size="lg"
-            >
-              {booking ? (
-                <>
-                  <Loader2 className="h-4 w-4 mr-2 animate-spin" />
-                  Booking Appointment...
-                </>
-              ) : (
-                <>
-                  <CheckCircle className="h-4 w-4 mr-2" />
-                  Book Appointment
-                </>
-              )}
-            </Button>
-          </CardContent>
-        </Card>
-=======
         <AppointmentForm
           selectedDate={selectedDate}
           setSelectedDate={setSelectedDate}
@@ -342,7 +160,6 @@
           onBookAppointment={handleBookAppointment}
           booking={booking}
         />
->>>>>>> 56de263b
 
         {/* Available Gurujis */}
         <Card className="rounded-xl !gap-1">
