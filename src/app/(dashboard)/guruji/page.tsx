--- conflicted
+++ resolved
@@ -29,9 +29,6 @@
 import { useSocket, SocketEvents } from "@/lib/socket/socket-client";
 import type { QueueEntry } from "@/types/queue";
 import { showToast, commonToasts } from "@/lib/toast";
-<<<<<<< HEAD
-import { startConsultation, updateQueueStatus, getConsultationSessionId } from "@/lib/actions/queue-actions";
-=======
 import {
   startConsultation,
   completeConsultation,
@@ -39,7 +36,6 @@
 } from "@/lib/actions/queue-actions";
 import { format, isToday, isTomorrow, isThisWeek } from "date-fns";
 import { useLanguage } from "@/contexts/LanguageContext";
->>>>>>> 56de263b
 
 export default function GurujiDashboard() {
   const { data: session } = useSession();
@@ -59,12 +55,8 @@
   const {
     queueEntries,
     stats,
-<<<<<<< HEAD
-    refetch: loadQueueEntries,
-=======
     refetch,
     invalidateCache,
->>>>>>> 56de263b
   } = useQueueUnified({
     role: 'guruji',
     autoRefresh: true,
@@ -155,21 +147,6 @@
       formData.append('queueEntryId', entry.id);
       
       const result = await startConsultation(formData);
-<<<<<<< HEAD
-      if (result.success) {
-        commonToasts.consultationStarted(entry.user.name || 'Unknown User');
-        // Store the consultation session ID for prescribing remedies
-        if (result.consultationSessionId) {
-          setConsultationSessionId(result.consultationSessionId);
-        }
-        await loadQueueEntries(); // Refresh the queue
-      } else {
-        showToast.error(result.error || 'Failed to start consultation');
-      }
-    } catch (error) {
-      console.error('Error starting consultation:', error);
-      showToast.error('Error starting consultation');
-=======
       
       if (result.success) {
         console.log('Consultation started for:', entry.user.name);
@@ -195,7 +172,6 @@
       throw err;
     } finally {
       setStartingConsultationId(null);
->>>>>>> 56de263b
     }
   };
 
@@ -203,23 +179,6 @@
     try {
       const formData = new FormData();
       formData.append('queueEntryId', entry.id);
-<<<<<<< HEAD
-      formData.append('status', 'COMPLETED');
-      
-      const result = await updateQueueStatus(formData);
-      if (result.success) {
-        commonToasts.consultationCompleted(entry.user.name || 'Unknown User');
-        setConsultationSessionId(null); // Clear consultation session ID
-        await loadQueueEntries(); // Refresh the queue
-      } else {
-        // Check if the error is about missing remedy
-        if (result.error?.includes('remedy') || result.requiresRemedy) {
-          showToast.error(result.error || 'Please prescribe a remedy before completing');
-          // Automatically open the prescribe remedy modal
-          if (result.consultationSessionId) {
-            setConsultationSessionId(result.consultationSessionId);
-          }
-=======
       
       const result = await completeConsultation(formData);
       
@@ -237,19 +196,10 @@
         if (result.error?.includes('remedy')) {
           showToast.error('Please prescribe a remedy before completing the consultation');
           // Trigger remedy prescription flow
->>>>>>> 56de263b
           if (onRemedyRequired) {
             onRemedyRequired(entry);
           }
         } else {
-<<<<<<< HEAD
-          showToast.error(result.error || 'Failed to complete consultation');
-        }
-      }
-    } catch (error) {
-      console.error('Error completing consultation:', error);
-      showToast.error('Error completing consultation');
-=======
           throw new Error(result.error || 'Failed to complete consultation');
         }
       }
@@ -257,37 +207,12 @@
       console.error('Error completing consultation:', err);
       showToast.error(err instanceof Error ? err.message : 'Failed to complete consultation');
       throw err;
->>>>>>> 56de263b
     }
   };
 
   const handlePrescribeRemedy = async (entry: QueueEntry, onSuccess?: (consultationSessionId: string, entry: QueueEntry) => void) => {
     setPrescribingForId(entry.id);
     try {
-<<<<<<< HEAD
-      // Check if the entry is in progress
-      if (entry.status !== 'IN_PROGRESS') {
-        showToast.error('Can only prescribe remedies for consultations in progress.');
-        return;
-      }
-      
-      // Get the consultation session ID for this queue entry
-      const result = await getConsultationSessionId(entry.id);
-      if (!result.success) {
-        showToast.error(result.error || 'Failed to get consultation session');
-        return;
-      }
-      
-      // Store the consultation session ID temporarily for the modal
-      if (result.consultationSessionId && onSuccess) {
-        onSuccess(result.consultationSessionId, entry);
-      } else {
-        showToast.error('Failed to get consultation session ID');
-      }
-    } catch (error) {
-      console.error('Error preparing to prescribe remedy:', error);
-      showToast.error('Error preparing to prescribe remedy');
-=======
       // Get the consultation session ID
       const sessionResult = await getConsultationSessionId(entry.id);
       
@@ -313,7 +238,6 @@
       showToast.error(err instanceof Error ? err.message : 'Failed to prepare remedy prescription');
     } finally {
       setPrescribingForId(null);
->>>>>>> 56de263b
     }
   };
 
