"use client";

import { Bell, Menu, Search, User } from "lucide-react";
import { Button } from "@/components/ui/button";
import { Input } from "@/components/ui/input";
import { ThemeToggle } from "@/components/ui/theme-toggle";
// import { LanguageSwitcher } from "@/components/ui/language-switcher"; // Temporarily unused
import {
  DropdownMenu,
  DropdownMenuContent,
  DropdownMenuItem,
  DropdownMenuLabel,
  DropdownMenuSeparator,
  DropdownMenuTrigger,
} from "@/components/ui/dropdown-menu";
import { Avatar, AvatarFallback, AvatarImage } from "@/components/ui/avatar";
import { useSession } from "next-auth/react";
import { Sheet, SheetContent, SheetTrigger } from "@/components/ui/sheet";
import { Sidebar } from "./sidebar";
import { useState } from "react";
import { NotificationCenter } from "@/components/notifications/notification-center";
import { useAuthToast } from "@/hooks/use-auth-toast";
import { useNotifications } from "@/hooks/queries";
import { LanguageSwitcher } from "@/components/ui/language-switcher";
import { useLanguage } from "@/contexts/LanguageContext";

interface HeaderProps {
  title?: string;
}

export function Header({ title }: HeaderProps) {
  const { data: session, status } = useSession();
  const [isNotificationOpen, setIsNotificationOpen] = useState(false);
  const { data: notificationData } = useNotifications({ limit: 5 });
  const { signOutWithToast } = useAuthToast();
  const { t } = useLanguage();

  const unreadCount = notificationData?.unreadCount || 0;

  const userName = session?.user?.name || "User";
  const userEmail = session?.user?.email || "";
  const userRole = session?.user?.role || "USER";
  const userInitials =
    userName
      .split(" ")
      .map((n) => n[0])
      .join("")
      .toUpperCase() || "U";

  console.log("Header render - session status:", status, "session:", session);

  return (
    <>
      <header className="flex-shrink-0 z-40 w-full border-b border-border bg-background/95 backdrop-blur supports-[backdrop-filter]:bg-background/95 shadow-sm">
        <div className="flex h-16 items-center px-4 lg:px-6">
          {/* Mobile menu */}
          <Sheet>
            <SheetTrigger asChild>
              <Button
                variant="ghost"
                size="icon"
                className="lg:hidden h-11 w-11 touch-target"
              >
                <Menu className="h-6 w-6" />
                <span className="sr-only">Toggle navigation menu</span>
              </Button>
            </SheetTrigger>
            <SheetContent side="left" className="w-72 sm:w-80 p-0">
              <Sidebar />
            </SheetContent>
          </Sheet>

          {/* Page title */}
<<<<<<< HEAD
          <div className="flex flex-1 items-center space-x-4 lg:space-x-6">
            <h1 className="text-xl font-bold lg:text-2xl text-foreground">
              {title || t('dashboard.title', 'Dashboard')}
=======
          <div className="flex flex-1 items-center space-x-2 lg:space-x-4">
            <h1 className="text-lg font-semibold sm:text-xl lg:text-2xl text-foreground truncate">
              {title || t("nav.dashboard", "Dashboard")}
>>>>>>> 56de263b
            </h1>
          </div>

          {/* Search */}
          <div className="hidden lg:flex lg:flex-1 lg:justify-center">
            <div className="relative w-full max-w-md">
              <Search className="absolute left-3 top-1/2 transform -translate-y-1/2 h-4 w-4 text-muted-foreground" />
              <Input
                type="search"
<<<<<<< HEAD
                placeholder={t('dashboard.searchPlaceholder', 'Search appointments, users, remedies...')}
=======
                placeholder={t(
                  "common.searchPlaceholder",
                  "Search appointments, users, remedies..."
                )}
>>>>>>> 56de263b
                className="pl-10 w-full rounded-xl border-border/50 focus:border-ring/50 transition-all duration-200"
              />
            </div>
          </div>

          {/* Right side */}
          <div className="flex items-center space-x-1 sm:space-x-2 lg:space-x-3">
            {/* Language Switcher */}
            <LanguageSwitcher
              variant="compact"
              showFlag={true}
              showBadge={false}
            />

            {/* Theme Toggle */}
            <ThemeToggle />

            {/* Notifications */}
            <Button
              variant="ghost"
              size="icon"
              className="relative h-9 w-9 sm:h-10 sm:w-10 lg:h-11 lg:w-11 rounded-xl hover:bg-accent/50 transition-all duration-200 touch-target"
              onClick={() => setIsNotificationOpen(true)}
            >
              <Bell className="h-5 w-5" />
              {unreadCount > 0 && (
                <span className="absolute -top-1 -right-1 h-5 w-5 rounded-full bg-destructive text-destructive-foreground text-xs flex items-center justify-center font-medium shadow-sm">
                  {unreadCount > 99 ? "99+" : unreadCount}
                </span>
              )}
              <span className="sr-only">View notifications</span>
            </Button>

            {/* User menu */}
            {status === "loading" ? (
              <div className="h-8 w-8 rounded-full bg-muted animate-pulse" />
            ) : (
              <DropdownMenu>
                <DropdownMenuTrigger asChild>
                  <Button
                    variant="ghost"
                    className="relative h-9 w-9 sm:h-10 sm:w-10 lg:h-11 lg:w-11 rounded-xl hover:bg-accent/50 transition-all duration-200 touch-target"
                  >
                    <Avatar className="h-8 w-8 rounded-lg">
                      <AvatarImage
                        src={session?.user?.image || ""}
                        alt={userName}
                      />
                      <AvatarFallback className="rounded-lg bg-primary text-primary-foreground font-semibold">
                        {userInitials}
                      </AvatarFallback>
                    </Avatar>
                  </Button>
                </DropdownMenuTrigger>
                <DropdownMenuContent
                  className="w-64 rounded-xl border-border/50 shadow-lg"
                  align="end"
                  forceMount
                >
                  <DropdownMenuLabel className="font-normal">
                    <div className="flex flex-col space-y-1">
                      <p className="text-sm font-medium leading-none">
                        {userName}
                      </p>
                      {userEmail && (
                        <p className="text-xs leading-none text-muted-foreground">
                          {userEmail}
                        </p>
                      )}
                      <p className="text-xs leading-none text-muted-foreground capitalize">
                        {String(userRole).toLowerCase()}
                      </p>
                    </div>
                  </DropdownMenuLabel>
                  <DropdownMenuSeparator />
                  <DropdownMenuItem>
                    <User className="mr-2 h-4 w-4" />
<<<<<<< HEAD
                    <span>{t('nav.profile', 'Profile')}</span>
                  </DropdownMenuItem>
                  <DropdownMenuItem>
                    <span>{t('nav.settings', 'Settings')}</span>
=======
                    <span>{t("nav.profile", "Profile")}</span>
                  </DropdownMenuItem>
                  <DropdownMenuItem>
                    <span>{t("nav.settings", "Settings")}</span>
>>>>>>> 56de263b
                  </DropdownMenuItem>
                  <DropdownMenuSeparator />
                  <DropdownMenuItem
                    className="text-red-600 focus:text-red-600"
                    onClick={signOutWithToast}
                  >
<<<<<<< HEAD
                    <span>{t('nav.signOut', 'Sign out')}</span>
=======
                    <span>{t("nav.signOut", "Sign out")}</span>
>>>>>>> 56de263b
                  </DropdownMenuItem>
                </DropdownMenuContent>
              </DropdownMenu>
            )}
          </div>
        </div>
      </header>

      {/* Notification Center */}
      <NotificationCenter
        isOpen={isNotificationOpen}
        onClose={() => setIsNotificationOpen(false)}
      />
    </>
  );
}<|MERGE_RESOLUTION|>--- conflicted
+++ resolved
@@ -71,15 +71,9 @@
           </Sheet>
 
           {/* Page title */}
-<<<<<<< HEAD
-          <div className="flex flex-1 items-center space-x-4 lg:space-x-6">
-            <h1 className="text-xl font-bold lg:text-2xl text-foreground">
-              {title || t('dashboard.title', 'Dashboard')}
-=======
           <div className="flex flex-1 items-center space-x-2 lg:space-x-4">
             <h1 className="text-lg font-semibold sm:text-xl lg:text-2xl text-foreground truncate">
               {title || t("nav.dashboard", "Dashboard")}
->>>>>>> 56de263b
             </h1>
           </div>
 
@@ -89,14 +83,10 @@
               <Search className="absolute left-3 top-1/2 transform -translate-y-1/2 h-4 w-4 text-muted-foreground" />
               <Input
                 type="search"
-<<<<<<< HEAD
-                placeholder={t('dashboard.searchPlaceholder', 'Search appointments, users, remedies...')}
-=======
                 placeholder={t(
                   "common.searchPlaceholder",
                   "Search appointments, users, remedies..."
                 )}
->>>>>>> 56de263b
                 className="pl-10 w-full rounded-xl border-border/50 focus:border-ring/50 transition-all duration-200"
               />
             </div>
@@ -174,28 +164,17 @@
                   <DropdownMenuSeparator />
                   <DropdownMenuItem>
                     <User className="mr-2 h-4 w-4" />
-<<<<<<< HEAD
-                    <span>{t('nav.profile', 'Profile')}</span>
-                  </DropdownMenuItem>
-                  <DropdownMenuItem>
-                    <span>{t('nav.settings', 'Settings')}</span>
-=======
                     <span>{t("nav.profile", "Profile")}</span>
                   </DropdownMenuItem>
                   <DropdownMenuItem>
                     <span>{t("nav.settings", "Settings")}</span>
->>>>>>> 56de263b
                   </DropdownMenuItem>
                   <DropdownMenuSeparator />
                   <DropdownMenuItem
                     className="text-red-600 focus:text-red-600"
                     onClick={signOutWithToast}
                   >
-<<<<<<< HEAD
-                    <span>{t('nav.signOut', 'Sign out')}</span>
-=======
                     <span>{t("nav.signOut", "Sign out")}</span>
->>>>>>> 56de263b
                   </DropdownMenuItem>
                 </DropdownMenuContent>
               </DropdownMenu>
